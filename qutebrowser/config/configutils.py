# vim: ft=python fileencoding=utf-8 sts=4 sw=4 et:

# Copyright 2018-2019 Florian Bruhin (The Compiler) <mail@qutebrowser.org>
#
# This file is part of qutebrowser.
#
# qutebrowser is free software: you can redistribute it and/or modify
# it under the terms of the GNU General Public License as published by
# the Free Software Foundation, either version 3 of the License, or
# (at your option) any later version.
#
# qutebrowser is distributed in the hope that it will be useful,
# but WITHOUT ANY WARRANTY; without even the implied warranty of
# MERCHANTABILITY or FITNESS FOR A PARTICULAR PURPOSE.  See the
# GNU General Public License for more details.
#
# You should have received a copy of the GNU General Public License
# along with qutebrowser.  If not, see <http://www.gnu.org/licenses/>.


"""Utilities and data structures used by various config code."""


import typing
import collections
import itertools
import operator

import attr
from PyQt5.QtCore import QUrl

from qutebrowser.utils import utils, urlmatch, urlutils
from qutebrowser.config import configexc

if typing.TYPE_CHECKING:
    from qutebrowser.config import configdata


class Unset:

    """Sentinel object."""

    __slots__ = ()

    def __repr__(self) -> str:
        return '<UNSET>'


UNSET = Unset()


@attr.s(frozen=True, cmp=False, hash=False)
class ScopedValue:

    """A configuration value which is valid for a UrlPattern.

    Attributes:
        value: The value itself.
        pattern: The UrlPattern for the value, or None for global values.
    """

    value = attr.ib()  # type: typing.Any
    pattern = attr.ib()  # type: typing.Optional[urlmatch.UrlPattern]
    # An increasing counter of order this value was inserted in.
    insert_id = attr.ib(cmp=False)  # type: int


class Values:

    """A collection of values for a single setting.

    Currently, we store patterns in two dictionaries for different types of
    lookups. A ordered, pattern keyed map, and an unordered, domain keyed map.

    This means that finding a value based on a pattern is fast, and matching
    url patterns is fast if all domains are unique.

    If there are many patterns under the domain (or subdomain) that is being
    evaluated, or any patterns that cannot have a concrete domain found, this
    will become slow again.

    Attributes:
        opt: The Option being customized.
        values: A list of ScopedValues to start with.

    """

    _VmapKeyType = typing.Optional[urlmatch.UrlPattern]

    def __init__(self,
                 opt: 'configdata.Option',
                 values: typing.Sequence[ScopedValue] = ()) -> None:
        self.opt = opt
        self._vmap = collections.OrderedDict()  \
<<<<<<< HEAD
            # type: collections.OrderedDict[Values._VmapKeyType, ScopedValue]

        for v in values:
            # pylint: disable=no-value-for-parameter
            self.add(*attr.astuple(v))
=======
            # type: collections.OrderedDict[Values.VMAP_KEY, ScopedValue]
        # A map from domain parts to rules that fall under them.
        self._domain_map = collections.defaultdict(set)  \
            # type: typing.Dict[typing.Optional[str], typing.Set[ScopedValue]]
        self._scoped_id = 0

        for v in values:
            self.add(*attr.astuple(v, filter=lambda x, _: x.cmp))
>>>>>>> 8d9d8ef6

    def __repr__(self) -> str:
        return utils.get_repr(self, opt=self.opt,
                              values=list(self._vmap.values()),
                              constructor=True)

    def __str__(self) -> str:
        """Get the values as human-readable string."""
        if not self:
            return '{}: <unchanged>'.format(self.opt.name)

        lines = []
        for scoped in self._vmap.values():
            str_value = self.opt.typ.to_str(scoped.value)
            if scoped.pattern is None:
                lines.append('{} = {}'.format(self.opt.name, str_value))
            else:
                lines.append('{}: {} = {}'.format(
                    scoped.pattern, self.opt.name, str_value))
        return '\n'.join(lines)

    def __iter__(self) -> typing.Iterator['ScopedValue']:
        """Yield ScopedValue elements.

        This yields in "normal" order, i.e. global and then first-set settings
        first.
        """
        yield from self._vmap.values()

    def __bool__(self) -> bool:
        """Check whether this value is customized."""
        return bool(self._vmap)

    def _check_pattern_support(
            self, arg: typing.Optional[urlmatch.UrlPattern]) -> None:
        """Make sure patterns are supported if one was given."""
        if arg is not None and not self.opt.supports_pattern:
            raise configexc.NoPatternError(self.opt.name)

    @staticmethod
    def _pattern_to_host(pattern: typing.Optional[urlmatch.UrlPattern]) \
            -> typing.Optional[str]:
        if pattern is None:
            return None
        else:
            host, _ = pattern.get_host_information()
            return host

    def add(self, value: typing.Any,
            pattern: urlmatch.UrlPattern = None) -> None:
        """Add a value with the given pattern to the list of values."""
        self._check_pattern_support(pattern)
        self.remove(pattern)
        scoped = ScopedValue(value, pattern, self._scoped_id)
        self._scoped_id += 1
        self._vmap[pattern] = scoped

        host = Values._pattern_to_host(pattern)
        self._domain_map[host].add(scoped)

    def remove(self, pattern: urlmatch.UrlPattern = None) -> bool:
        """Remove the value with the given pattern.

        If a matching pattern was removed, True is returned.
        If no matching pattern was found, False is returned.
        """
        self._check_pattern_support(pattern)
        if pattern not in self._vmap:
            return False
        host = Values._pattern_to_host(pattern)
        scoped_value = self._vmap[pattern]
        # If we error here, that means domain_map and vmap are out of sync,
        # report a bug!
        assert host in self._domain_map
        self._domain_map[host].remove(scoped_value)
        del self._vmap[pattern]
        return True

    def clear(self) -> None:
        """Clear all customization for this value."""
        self._vmap.clear()
        self._domain_map.clear()
        self._scoped_id = 0

    def _get_fallback(self, fallback: bool) -> typing.Any:
        """Get the fallback global/default value."""
        if None in self._vmap:
            return self._vmap[None].value

        if fallback:
            return self.opt.default
        else:
            return UNSET

    def get_for_url(self, url: QUrl = None, *,
                    fallback: bool = True) -> typing.Any:
        """Get a config value, falling back when needed.

        This first tries to find a value matching the URL (if given).
        If there's no match:
          With fallback=True, the global/default setting is returned.
          With fallback=False, UNSET is returned.
        """
        self._check_pattern_support(url)
        candidates = []  # type: typing.List[ScopedValue]
        if url is not None:
            # We must check the 'None' key as well, in case any patterns that
            # did not have a domain match.
            widened_hosts = (
                None,)  # type: typing.Iterable[typing.Optional[str]]
            domains_len = len(self._domain_map)
            if None in self._domain_map:
                domains_len -= 1
            # Only compute widened domains if we have any non-domain matches
            # to possibly hit.
            if domains_len > 0:
                widened_hosts = itertools.chain(
                    urlutils.widened_hostnames(url.host()),
                    widened_hosts)
            for host in widened_hosts:
                host_set = self._domain_map.get(host, ())
                for scoped in host_set:
                    if (scoped.pattern is not None and
                            scoped.pattern.matches(url)):
                        candidates.append(scoped)
            if candidates:
                return max(
                    candidates, key=operator.attrgetter('insert_id')).value

            if not fallback:
                return UNSET

        return self._get_fallback(fallback)

    def get_for_pattern(self,
                        pattern: typing.Optional[urlmatch.UrlPattern], *,
                        fallback: bool = True) -> typing.Any:
        """Get a value only if it's been overridden for the given pattern.

        This is useful when showing values to the user.

        If there's no match:
          With fallback=True, the global/default setting is returned.
          With fallback=False, UNSET is returned.
        """
        self._check_pattern_support(pattern)
        if pattern is not None:
            if pattern in self._vmap:
                return self._vmap[pattern].value

            if not fallback:
                return UNSET

        return self._get_fallback(fallback)<|MERGE_RESOLUTION|>--- conflicted
+++ resolved
@@ -92,22 +92,15 @@
                  values: typing.Sequence[ScopedValue] = ()) -> None:
         self.opt = opt
         self._vmap = collections.OrderedDict()  \
-<<<<<<< HEAD
             # type: collections.OrderedDict[Values._VmapKeyType, ScopedValue]
-
-        for v in values:
-            # pylint: disable=no-value-for-parameter
-            self.add(*attr.astuple(v))
-=======
-            # type: collections.OrderedDict[Values.VMAP_KEY, ScopedValue]
         # A map from domain parts to rules that fall under them.
         self._domain_map = collections.defaultdict(set)  \
             # type: typing.Dict[typing.Optional[str], typing.Set[ScopedValue]]
         self._scoped_id = 0
 
         for v in values:
+            # pylint: disable=no-value-for-parameter
             self.add(*attr.astuple(v, filter=lambda x, _: x.cmp))
->>>>>>> 8d9d8ef6
 
     def __repr__(self) -> str:
         return utils.get_repr(self, opt=self.opt,
