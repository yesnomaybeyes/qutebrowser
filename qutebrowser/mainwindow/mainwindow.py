--- conflicted
+++ resolved
@@ -231,13 +231,6 @@
         self._downloadview = downloadview.DownloadView(
             model=self._download_model)
 
-<<<<<<< HEAD
-        self._private = config.val.content.private_browsing or private
-
-        self.tabbed_browser = tabbedbrowser.TabbedBrowser(
-            win_id=self.win_id, private=self._private, parent=self
-        )  # type: tabbedbrowser.TabbedBrowser
-=======
         if config.val.content.private_browsing:
             # This setting always trumps what's passed in.
             private = True
@@ -250,7 +243,6 @@
         else:
             self.tabbed_browser = tabbedbrowser.TabbedBrowser(
                 win_id=self.win_id, private=private, parent=self)
->>>>>>> 5523b99a
         objreg.register('tabbed-browser', self.tabbed_browser, scope='window',
                         window=self.win_id)
         self._init_command_dispatcher()
